"""
Celestron NexStar CLI - Main Application

This is the main entry point for the Celestron NexStar command-line interface.
"""

import typer
from click import Context
from dotenv import load_dotenv
from rich.console import Console
from typer.core import TyperGroup

from celestron_nexstar.cli.commands import glossary

# Import and register subcommands
from celestron_nexstar.cli.commands.astronomy import (
    aurora,
    binoculars,
    comets,
    eclipse,
    events,
    iss,
    meteors,
    milky_way,
    naked_eye,
    occultations,
    planets,
    satellites,
    space_weather,
    variables,
    zodiacal,
)
from celestron_nexstar.cli.commands.dashboard import dashboard
from celestron_nexstar.cli.commands.data import catalog, data, ephemeris
from celestron_nexstar.cli.commands.location import location, weather
from celestron_nexstar.cli.commands.observation import multi_night, telescope
from celestron_nexstar.cli.commands.optics import optics
from celestron_nexstar.cli.commands.telescope import align, connect, goto, mount, move, position, time, track
from celestron_nexstar.cli.commands.vacation import vacation


class SortedCommandsGroup(TyperGroup):
    """Custom Typer group that sorts commands alphabetically within each help panel."""

    def list_commands(self, ctx: Context) -> list[str]:
        """Return commands sorted alphabetically."""
        commands = super().list_commands(ctx)
        return sorted(commands)


# Create main app
app = typer.Typer(
    name="nexstar",
    help="Celestron NexStar Telescope Control CLI",
    add_completion=True,
    rich_markup_mode="rich",
    cls=SortedCommandsGroup,
)

# Console for rich output
console = Console()

# Global state for CLI
state: dict[str, str | None | bool] = {
    "port": None,
    "profile": None,
    "verbose": False,
}


@app.callback()
def main(
    port: str | None = typer.Option(
        None,
        "--port",
        "-p",
        help="Serial port for telescope connection",
        envvar="NEXSTAR_PORT",
    ),
    profile: str | None = typer.Option(
        None,
        "--profile",
        help="Configuration profile to use",
        envvar="NEXSTAR_PROFILE",
    ),
    verbose: bool = typer.Option(
        False,
        "--verbose",
        "-v",
        help="Enable verbose output",
    ),
) -> None:
    """
    Celestron NexStar Telescope Control CLI

    Control your Celestron NexStar telescope from the command line.

    [bold green]Examples:[/bold green]

        nexstar connect /dev/ttyUSB0
        nexstar position
        nexstar goto --ra 12.5 --dec 45.0

    [bold blue]Environment Variables:[/bold blue]

        NEXSTAR_PORT    - Default serial port
        NEXSTAR_PROFILE - Default configuration profile
    """
    state["port"] = port
    state["profile"] = profile
    state["verbose"] = verbose

    load_dotenv()

    if verbose:
        console.print("[dim]Verbose mode enabled[/dim]")
        if port:
            console.print(f"[dim]Using port: {port}[/dim]")
        if profile:
            console.print(f"[dim]Using profile: {profile}[/dim]")


@app.command(rich_help_panel="Utilities")
def version() -> None:
    """Show the CLI version."""
    from celestron_nexstar.cli import __version__

    console.print(f"[bold]Celestron NexStar CLI[/bold] version [cyan]{__version__}[/cyan]")


@app.command("config", rich_help_panel="Configuration")
def show_all_config(
    json_output: bool = typer.Option(False, "--json", help="Output as JSON"),
) -> None:
    """
    Show all current configuration values.

    Displays optical configuration (telescope and eyepiece) and observer location
    in a single unified view.

    Example:
        nexstar config
        nexstar config --json
    """
    from pathlib import Path

    from rich.table import Table

    from celestron_nexstar.api.location.observer import get_observer_location
    from celestron_nexstar.api.observation.optics import get_current_configuration
    from celestron_nexstar.cli.utils.output import print_error, print_info, print_json

    try:
        # Get all configuration
        optical_config = get_current_configuration()
        observer_location = get_observer_location()

        # Get config file paths
        config_dir = Path.home() / ".config" / "celestron-nexstar"
        optical_config_path = config_dir / "optical_config.json"
        location_config_path = config_dir / "observer_location.json"

        if json_output:
            # JSON output
            lat_dir = "N" if observer_location.latitude >= 0 else "S"
            lon_dir = "E" if observer_location.longitude >= 0 else "W"

            print_json(
                {
                    "optical": {
                        "telescope": {
                            "model": optical_config.telescope.model.value,
                            "display_name": optical_config.telescope.display_name,
                            "aperture_mm": optical_config.telescope.aperture_mm,
                            "aperture_inches": round(optical_config.telescope.aperture_inches, 1),
                            "focal_length_mm": optical_config.telescope.focal_length_mm,
                            "focal_ratio": optical_config.telescope.focal_ratio,
                            "effective_aperture_mm": round(optical_config.telescope.effective_aperture_mm, 1),
                        },
                        "eyepiece": {
                            "name": optical_config.eyepiece.name,
                            "focal_length_mm": optical_config.eyepiece.focal_length_mm,
                            "apparent_fov_deg": optical_config.eyepiece.apparent_fov_deg,
                        },
                        "performance": {
                            "magnification": round(optical_config.magnification, 1),
                            "exit_pupil_mm": round(optical_config.exit_pupil_mm, 2),
                            "true_fov_deg": round(optical_config.true_fov_deg, 2),
                        },
                    },
                    "location": {
                        "name": observer_location.name,
                        "latitude": observer_location.latitude,
                        "longitude": observer_location.longitude,
                        "elevation": observer_location.elevation,
                        "latitude_formatted": f"{abs(observer_location.latitude):.4f}°{lat_dir}",
                        "longitude_formatted": f"{abs(observer_location.longitude):.4f}°{lon_dir}",
                    },
                    "config_files": {
                        "directory": str(config_dir),
                        "optical_config": str(optical_config_path),
                        "location_config": str(location_config_path),
                    },
                }
            )
        else:
            # Pretty table output
            console.print("\n[bold cyan]Current Configuration[/bold cyan]\n")

            # Optical Configuration
            optics_table = Table(
                title="[bold]Optical Configuration[/bold]",
                show_header=True,
                header_style="bold magenta",
                expand=False,
            )
            optics_table.add_column("Setting", style="cyan")
            optics_table.add_column("Value", style="green")

            optics_table.add_row("Telescope", optical_config.telescope.display_name)
            optics_table.add_row(
                "Aperture",
                f'{optical_config.telescope.aperture_mm}mm ({optical_config.telescope.aperture_inches:.1f}")',
            )
            optics_table.add_row("Focal Length", f"{optical_config.telescope.focal_length_mm}mm")
            optics_table.add_row("Focal Ratio", f"f/{optical_config.telescope.focal_ratio}")
            optics_table.add_row(
                "Eyepiece", optical_config.eyepiece.name or f"{optical_config.eyepiece.focal_length_mm}mm"
            )
            optics_table.add_row("Eyepiece Focal Length", f"{optical_config.eyepiece.focal_length_mm}mm")
            optics_table.add_row("Apparent FOV", f"{optical_config.eyepiece.apparent_fov_deg}°")
            optics_table.add_row("Magnification", f"{optical_config.magnification:.0f}x")
            optics_table.add_row("Exit Pupil", f"{optical_config.exit_pupil_mm:.1f}mm")
            optics_table.add_row(
                "True FOV", f"{optical_config.true_fov_deg:.2f}° ({optical_config.true_fov_arcmin:.1f}')"
            )

            console.print(optics_table)
            console.print()

            # Observer Location
            location_table = Table(
                title="[bold]Observer Location[/bold]",
                show_header=True,
                header_style="bold magenta",
                expand=False,
            )
            location_table.add_column("Setting", style="cyan")
            location_table.add_column("Value", style="green")

            if observer_location.name:
                location_table.add_row("Location Name", observer_location.name)

            lat_dir = "N" if observer_location.latitude >= 0 else "S"
            lon_dir = "E" if observer_location.longitude >= 0 else "W"
            location_table.add_row("Latitude", f"{abs(observer_location.latitude):.4f}°{lat_dir}")
            location_table.add_row("Longitude", f"{abs(observer_location.longitude):.4f}°{lon_dir}")

            if observer_location.elevation:
                location_table.add_row("Elevation", f"{observer_location.elevation:.0f} m above sea level")

            console.print(location_table)
            console.print()

            # Config File Paths
            paths_table = Table(
                title="[bold]Configuration Files[/bold]",
                show_header=True,
                header_style="bold magenta",
                expand=False,
            )
            paths_table.add_column("File", style="cyan")
            paths_table.add_column("Path", style="dim")

            paths_table.add_row("Config Directory", str(config_dir))
            paths_table.add_row(
                "Optical Config",
                str(optical_config_path)
                + (" [green]✓[/green]" if optical_config_path.exists() else " [dim](not saved)[/dim]"),
            )
            paths_table.add_row(
                "Location Config",
                str(location_config_path)
                + (" [green]✓[/green]" if location_config_path.exists() else " [dim](not saved)[/dim]"),
            )

            console.print(paths_table)
            console.print()

            print_info("Use 'nexstar optics show' for detailed optical specs")
            print_info("Use 'nexstar location get-observer' for detailed location info")

    except Exception as e:
        print_error(f"Failed to show configuration: {e}")
        raise typer.Exit(code=1) from e


# Register command groups organized by category

# Telescope Control
app.add_typer(
    connect.app,
    name="connect",
    help="Connection commands",
    rich_help_panel="Telescope Control",
)
app.add_typer(
    position.app,
    name="position",
    help="Position query commands",
    rich_help_panel="Telescope Control",
)
app.add_typer(
    goto.app,
    name="goto",
    help="Slew (goto) commands",
    rich_help_panel="Telescope Control",
)
app.add_typer(
    move.app,
    name="move",
    help="Manual movement commands",
    rich_help_panel="Telescope Control",
)
app.add_typer(
    track.app,
    name="track",
    help="Tracking control commands",
    rich_help_panel="Telescope Control",
)
app.add_typer(
    align.app,
    name="align",
    help="Alignment commands",
    rich_help_panel="Telescope Control",
)
app.add_typer(
    mount.app,
    name="mount",
    help="Mount settings and backlash control",
    rich_help_panel="Telescope Control",
)

# Planning & Observation
app.add_typer(
    telescope.app,
    name="telescope",
    help="Telescope viewing commands",
    rich_help_panel="Planning & Observation",
)
app.add_typer(
    multi_night.app,
    name="multi-night",
    help="Multi-night planning and comparison (uses telescope configuration)",
    rich_help_panel="Planning & Observation",
)
app.add_typer(
    binoculars.app,
    name="binoculars",
    help="Binocular viewing (ISS, constellations, asterisms)",
    rich_help_panel="Planning & Observation",
)
app.add_typer(
    naked_eye.app,
    name="naked-eye",
    help="Naked-eye stargazing (no equipment needed)",
    rich_help_panel="Planning & Observation",
)
# Celestial Events
app.add_typer(
    aurora.app,
    name="aurora",
    help="Aurora borealis (Northern Lights) visibility",
    rich_help_panel="Celestial Events",
)
app.add_typer(
    milky_way.app,
    name="milky-way",
    help="Milky Way visibility",
    rich_help_panel="Celestial Events",
)
app.add_typer(
    space_weather.app,
    name="space-weather",
    help="Space weather conditions and alerts (NOAA SWPC)",
    rich_help_panel="Celestial Events",
)
app.add_typer(
    eclipse.app,
    name="eclipse",
    help="Lunar and solar eclipse predictions",
    rich_help_panel="Celestial Events",
)
app.add_typer(
    planets.app,
    name="planets",
    help="Planetary events (conjunctions, oppositions)",
    rich_help_panel="Celestial Events",
)
app.add_typer(
    meteors.app,
    name="meteors",
    help="Enhanced meteor shower predictions with moon phase",
    rich_help_panel="Celestial Events",
)
app.add_typer(
    comets.app,
    name="comets",
    help="Bright comet tracking and visibility",
    rich_help_panel="Celestial Events",
)
app.add_typer(
    iss.app,
    name="iss",
    help="International Space Station pass predictions",
    rich_help_panel="Celestial Events",
)
app.add_typer(
    satellites.app,
    name="satellites",
    help="Bright satellite passes and flares",
    rich_help_panel="Celestial Events",
)
app.add_typer(
    zodiacal.app,
    name="zodiacal",
    help="Zodiacal light and gegenschein viewing",
    rich_help_panel="Celestial Events",
)
app.add_typer(
    variables.app,
    name="variables",
    help="Variable star events (eclipses, maxima, minima)",
    rich_help_panel="Celestial Events",
)
app.add_typer(
    occultations.app,
    name="occultations",
    help="Asteroid occultation predictions",
    rich_help_panel="Celestial Events",
)
app.add_typer(
    catalog.app,
    name="catalog",
    help="Celestial object catalogs",
    rich_help_panel="Planning & Observation",
)
app.add_typer(
    vacation.app,
    name="vacation",
    help="Vacation planning for telescope viewing",
    rich_help_panel="Planning & Observation",
)
app.add_typer(
    events.app,
    name="events",
    help="Space events calendar and viewing recommendations",
    rich_help_panel="Planning & Observation",
)

# Configuration
app.add_typer(
    location.app,
    name="location",
    help="Observer location commands",
    rich_help_panel="Configuration",
)
app.add_typer(
    time.app,
    name="time",
    help="Time and date commands",
    rich_help_panel="Configuration",
)
app.add_typer(
    optics.app,
    name="optics",
    help="Telescope and eyepiece configuration",
    rich_help_panel="Configuration",
)
app.add_typer(
    ephemeris.app,
    name="ephemeris",
    help="Ephemeris file management",
    rich_help_panel="Configuration",
)
app.add_typer(
    weather.app,
    name="weather",
    help="Current weather conditions",
    rich_help_panel="Configuration",
)

# Data & Management
app.add_typer(
    data.app,
    name="data",
    help="Data import and management",
    rich_help_panel="Data & Management",
)
app.add_typer(
    dashboard.app,
    name="dashboard",
    help="Full-screen dashboard",
    rich_help_panel="Data & Management",
)
app.add_typer(
    glossary.app,
    name="glossary",
    help="Astronomical terms glossary",
    rich_help_panel="Utilities",
)


# Also add connect commands directly to main app for convenience
@app.command("conn", rich_help_panel="Utilities")
def conn(
    port: str = typer.Argument(..., help="Serial port (e.g., /dev/ttyUSB0, COM3)"),
    baudrate: int = typer.Option(9600, help="Baud rate"),
    timeout: float = typer.Option(2.0, help="Connection timeout in seconds"),
) -> None:
    """Quick connect to telescope (shorthand for 'connect connect')."""
    connect.connect(port, baudrate, timeout)


@app.command("disc", rich_help_panel="Utilities")
def disc() -> None:
    """Quick disconnect from telescope (shorthand for 'connect disconnect')."""
    connect.disconnect()


@app.command(rich_help_panel="Utilities")
def shell() -> None:
    """
    Enter interactive shell mode with autocomplete.

    In interactive mode, you can run commands without the 'nexstar' prefix.

    [bold green]Examples:[/bold green]

        nexstar> position get
        nexstar> goto radec --ra 5.5 --dec 22.5
        nexstar> catalog search "andromeda"
        nexstar> exit

    [bold blue]Features:[/bold blue]

        - Tab completion for commands and subcommands
        - Status bar with time, weather, GPS, and telescope position
        - Ctrl+C to cancel current input
        - Type 'exit' or 'quit' to leave shell
        - Type 'help' to see available commands
    """
<<<<<<< HEAD
    from celestron_nexstar.cli.shell_app import ShellApp, create_status_cache
=======
    import shlex
    import sys

    from prompt_toolkit import PromptSession
    from prompt_toolkit.completion import NestedCompleter
    from prompt_toolkit.filters import Condition
    from prompt_toolkit.formatted_text import HTML
    from prompt_toolkit.history import InMemoryHistory
    from prompt_toolkit.key_binding import KeyBindings
    from prompt_toolkit.key_binding.key_processor import KeyPressEvent
    from prompt_toolkit.styles import Style

    from celestron_nexstar.api.telescope.movement import MovementController
    from celestron_nexstar.api.telescope.tracking import PositionTracker
    from celestron_nexstar.cli.tutorial import TutorialSystem

    # Helper function to get port with correct type
    def get_port() -> str | None:
        """Get port from state, ensuring correct type."""
        port = state.get("port")
        return port if isinstance(port, str) else None

    # Background position tracking state
    # Instantiate the tracker with a function to get the port
    tracker = PositionTracker(get_port)

    # Interactive movement control state
    # Instantiate the movement controller with a function to get the port
    movement = MovementController(get_port)

    # Tutorial system
    tutorial_system = TutorialSystem(console)

    def build_completions() -> dict[str, dict[str, None] | None]:
        """Build nested completion dictionary from registered commands."""
        completions: dict[str, dict[str, None] | None] = {}

        # Add top-level commands
        for cmd in app.registered_commands:
            if cmd.name:
                completions[cmd.name] = None

        # Add command groups with their subcommands
        for group in app.registered_groups:
            if group.typer_instance and group.name:
                subcommands: dict[str, None] = {}
                for subcmd in group.typer_instance.registered_commands:
                    # Get command name: use explicit name or derive from callback function
                    cmd_name = subcmd.name
                    if not cmd_name and subcmd.callback:
                        # Derive name from function name (like Typer does)
                        cmd_name = subcmd.callback.__name__.replace("_", "-")

                    if cmd_name:
                        subcommands[cmd_name] = None

                if subcommands:
                    completions[group.name] = subcommands

        # Add shell-specific commands
        completions["exit"] = None
        completions["quit"] = None
        completions["help"] = None
        completions["clear"] = None
        completions["tutorial"] = {
            "all": None,
            "demo": None,
        }
        completions["tracking"] = {
            "start": None,
            "stop": None,
            "status": None,
            "interval": None,
            "history": None,
            "clear": None,
            "stats": None,
            "export": None,
            "alert-threshold": None,
            "chart": None,
        }

        return completions

    def bottom_toolbar() -> HTML:
        """Generate bottom toolbar with position tracking and movement status."""
        parts = []

        # Position tracking
        status = tracker.get_status_text()
        if status:
            parts.append(f'<b><style bg="ansiblue" fg="ansiwhite"> Position: {status} </style></b>')

        # Movement control status
        if movement.moving:
            direction = movement.active_direction or ""
            arrow = {"up": "↑", "down": "↓", "left": "←", "right": "→"}.get(direction, "?")
            parts.append(
                f'<b><style bg="ansired" fg="ansiwhite"> Moving {arrow} Speed:{movement.slew_rate}/9 </style></b>'
            )
        else:
            parts.append(
                f'<b><style bg="ansigreen" fg="ansiblack"> ▣ Speed:{movement.slew_rate}/9 (arrows=move +/-=speed ESC=stop ^P/^N=history) </style></b>'
            )

        return HTML(" ".join(parts))

    # Key bindings for interactive movement control
    kb = KeyBindings()

    # Define filter: only activate speed/movement keys when input buffer is empty
    @Condition
    def buffer_is_empty() -> bool:
        from prompt_toolkit.application import get_app

        try:
            app = get_app()
            return len(app.current_buffer.text) == 0
        except Exception:
            return False

    # Arrow keys move telescope (only when not typing)
    @kb.add("up", filter=buffer_is_empty)
    def _(event: KeyPressEvent) -> None:
        """Move telescope up when up arrow is pressed (only when not typing)."""
        movement.start_move("up")

    @kb.add("down", filter=buffer_is_empty)
    def _(event: KeyPressEvent) -> None:
        """Move telescope down when down arrow is pressed (only when not typing)."""
        movement.start_move("down")

    @kb.add("left", filter=buffer_is_empty)
    def _(event: KeyPressEvent) -> None:
        """Move telescope left when left arrow is pressed (only when not typing)."""
        movement.start_move("left")

    @kb.add("right", filter=buffer_is_empty)
    def _(event: KeyPressEvent) -> None:
        """Move telescope right when right arrow is pressed (only when not typing)."""
        movement.start_move("right")

    # Speed adjustment (only when not typing to avoid interfering with -- arguments)
    @kb.add("+", filter=buffer_is_empty)
    @kb.add("=", filter=buffer_is_empty)  # Also works without shift
    def _(event: KeyPressEvent) -> None:
        """Increase slew rate (only when not typing)."""
        movement.increase_rate()

    @kb.add("-", filter=buffer_is_empty)
    def _(event: KeyPressEvent) -> None:
        """Decrease slew rate (only when not typing)."""
        movement.decrease_rate()
        movement.decrease_rate()

    # Command history navigation using Ctrl+P (previous) and Ctrl+N (next)
    @kb.add("c-p")
    def _(event: KeyPressEvent) -> None:
        """Navigate to previous command in history (Ctrl+P)."""
        event.current_buffer.history_backward()

    @kb.add("c-n")
    def _(event: KeyPressEvent) -> None:
        """Navigate to next command in history (Ctrl+N)."""
        event.current_buffer.history_forward()

    # ESC always stops movement (works anytime)
    @kb.add("escape")
    def _(event: KeyPressEvent) -> None:
        """Stop telescope movement when ESC is pressed."""
        movement.stop_move()

    # Custom style for prompt
    style = Style.from_dict(
        {
            "prompt": "ansicyan bold",
        }
    )

    # Create session with history and completion
    session: PromptSession[str] = PromptSession(
        history=InMemoryHistory(),
        completer=NestedCompleter.from_nested_dict(build_completions()),
        key_bindings=kb,
        style=style,
        enable_history_search=True,
        bottom_toolbar=bottom_toolbar,
        refresh_interval=0.5,  # Refresh toolbar every 0.5 seconds
    )

    # Welcome message
    console.print("\n[bold green]╔═══════════════════════════════════════════════════╗[/bold green]")
    console.print(
        "[bold green]║[/bold green]   [bold cyan]NexStar Interactive Shell[/bold cyan]                   [bold green]║[/bold green]"
    )
    console.print("[bold green]╚═══════════════════════════════════════════════════╝[/bold green]\n")
    console.print("[bold]Quick Start:[/bold]")
    console.print("  • Type [cyan]'tutorial'[/cyan] for an interactive guided tour")
    console.print("  • Type [cyan]'help'[/cyan] to see all available commands")
    console.print(
        "  • Press [cyan]arrow keys[/cyan] to move telescope | [cyan]+/-[/cyan]: speed | [cyan]ESC[/cyan]: stop"
    )
    console.print("  • Press [cyan]Ctrl+P/Ctrl+N[/cyan] for command history (previous/next)")
    console.print("  • Type [cyan]'exit'[/cyan] to quit\n")

    # Command loop
    while True:
        try:
            # Get input from user
            text = session.prompt([("class:prompt", "nexstar> ")])

            # Skip empty input
            if not text.strip():
                continue

            # Handle shell-specific commands
            cmd_lower = text.strip().lower()

            if cmd_lower in ["exit", "quit"]:
                movement.stop_move()  # Stop any active movement
                tracker.stop()
                console.print("\n[bold]Goodbye![/bold]\n")
                break

            if cmd_lower == "clear":
                console.clear()
                continue

            if cmd_lower == "tutorial" or text.strip().startswith("tutorial "):
                parts = text.strip().split()
                if len(parts) == 1:
                    # Show tutorial menu
                    tutorial_system.start()
                elif parts[1] == "all":
                    # Run all lessons
                    tutorial_system.run_all_lessons()
                elif parts[1] == "demo":
                    # Run only demo lessons
                    tutorial_system.run_all_lessons(demo_only=True)
                elif parts[1].isdigit():
                    # Run specific lesson (1-indexed)
                    lesson_num = int(parts[1])
                    if 1 <= lesson_num <= len(tutorial_system.lessons):
                        tutorial_system.run_lesson(lesson_num - 1)
                    else:
                        console.print(f"[red]Invalid lesson number. Choose 1-{len(tutorial_system.lessons)}[/red]")
                else:
                    console.print("[red]Usage: tutorial [all|demo|<lesson_number>][/red]")
                continue

            if cmd_lower == "help":
                console.print("\n[bold]Available command groups:[/bold]")
                console.print("  [cyan]connect[/cyan]    - Connection commands")
                console.print("  [cyan]position[/cyan]   - Position query commands")
                console.print("  [cyan]goto[/cyan]       - Slew (goto) commands")
                console.print("  [cyan]move[/cyan]       - Manual movement commands")
                console.print("  [cyan]track[/cyan]      - Tracking control commands")
                console.print("  [cyan]align[/cyan]      - Alignment commands")
                console.print("  [cyan]location[/cyan]   - Observer location commands")
                console.print("  [cyan]time[/cyan]       - Time and date commands")
                console.print("  [cyan]catalog[/cyan]    - Celestial object catalogs")
                console.print("  [cyan]data[/cyan]       - Data import and management")
                console.print("  [cyan]optics[/cyan]     - Telescope and eyepiece configuration")
                console.print("  [cyan]ephemeris[/cyan]  - Ephemeris file management")
                console.print("\n[bold]Shell-specific commands:[/bold]")
                console.print(
                    "  [cyan]tracking start[/cyan]                            - Start background position tracking"
                )
                console.print(
                    "  [cyan]tracking stop[/cyan]                             - Stop background position tracking"
                )
                console.print("  [cyan]tracking status[/cyan]                           - Show tracking status")
                console.print(
                    "  [cyan]tracking interval <sec>[/cyan]                   - Set update interval (0.5-30.0s)"
                )
                console.print("  [cyan]tracking history [--last N][/cyan]              - Show position history")
                console.print("  [cyan]tracking clear[/cyan]                            - Clear position history")
                console.print("  [cyan]tracking stats[/cyan]                            - Show tracking statistics")
                console.print("  [cyan]tracking export <file> [--format][/cyan]    - Export history (csv/json)")
                console.print("  [cyan]tracking alert-threshold <deg/s>[/cyan]     - Set collision alert threshold")
                console.print(
                    "  [cyan]tracking chart on|off[/cyan]                - Toggle ASCII star chart visualization"
                )
                console.print("\n[bold]Interactive Movement Control:[/bold]")
                console.print("  [cyan]Arrow Keys (↑↓←→)[/cyan]   - Move telescope in any direction")
                console.print("  [cyan]+ / -[/cyan]              - Increase/decrease slew speed (0-9)")
                console.print("  [cyan]ESC[/cyan]                - Stop all movement")
                console.print(
                    "  [dim]Current speed displayed in status bar (green when stopped, red when moving)[/dim]"
                )
                console.print("\n[bold]Command History:[/bold]")
                console.print("  [cyan]Ctrl+P[/cyan]             - Previous command in history")
                console.print("  [cyan]Ctrl+N[/cyan]             - Next command in history")
                console.print("\n[bold]Data Import Commands:[/bold]")
                console.print("  [cyan]data sources[/cyan]                    - List available catalog data sources")
                console.print(
                    "  [cyan]data import <source>[/cyan]            - Import catalog data (e.g., data import openngc)"
                )
                console.print("  [cyan]data import <source> -m <mag>[/cyan]   - Import with custom magnitude limit")
                console.print("  [cyan]data stats[/cyan]                      - Show database statistics")
                console.print("\n[bold]Tutorial System:[/bold]")
                console.print("  [cyan]tutorial[/cyan]           - Show interactive tutorial menu")
                console.print("  [cyan]tutorial <number>[/cyan]  - Run specific lesson (e.g., tutorial 1)")
                console.print("  [cyan]tutorial demo[/cyan]      - Run demo lessons (no telescope needed)")
                console.print("  [cyan]tutorial all[/cyan]       - Run all lessons in sequence")
                console.print("\n[dim]Use '<command> --help' for detailed help on each command[/dim]")
                console.print("[dim]New users: Type 'tutorial' to learn the shell interactively![/dim]\n")
                continue

            # Handle tracking commands
            if text.strip().startswith("tracking "):
                parts = text.strip().split()
                subcmd = parts[1] if len(parts) > 1 else ""

                if subcmd == "start":
                    if not state.get("port"):
                        console.print(
                            "[yellow]Warning: No telescope port configured. Use --port or set NEXSTAR_PORT[/yellow]"
                        )
                        console.print("[dim]Tracking will start once a connection is available[/dim]")
                    tracker.start()
                    console.print("[green]✓[/green] Background position tracking started")
                    console.print("[dim]Position updates will appear in the status bar at the bottom[/dim]")

                elif subcmd == "stop":
                    tracker.stop()
                    console.print("[green]✓[/green] Background position tracking stopped")

                elif subcmd == "status":
                    if tracker.enabled:
                        status = tracker.get_status_text()
                        if status:
                            console.print(f"[green]●[/green] Tracking active: {status}")
                        else:
                            console.print("[yellow]○[/yellow] Tracking enabled but no data yet")
                    else:
                        console.print("[dim]○[/dim] Tracking disabled")
                    console.print(f"[dim]Update interval: {tracker.get_interval()}s[/dim]")

                elif subcmd == "interval":
                    if len(parts) < 3:
                        console.print(f"[yellow]Current update interval: {tracker.get_interval()}s[/yellow]")
                        console.print("[dim]Usage: tracking interval <seconds>[/dim]")
                        console.print("[dim]Valid range: 0.5 to 30.0 seconds[/dim]")
                    else:
                        try:
                            interval = float(parts[2])
                            if tracker.set_interval(interval):
                                console.print(f"[green]✓[/green] Update interval set to {interval}s")
                            else:
                                console.print("[red]Invalid interval. Must be between 0.5 and 30.0 seconds[/red]")
                        except ValueError:
                            console.print(f"[red]Invalid number: {parts[2]}[/red]")

                elif subcmd == "history":
                    # Parse optional arguments
                    last_n = None
                    for i, part in enumerate(parts):
                        if part == "--last" and i + 1 < len(parts):
                            try:
                                last_n = int(parts[i + 1])
                            except ValueError:
                                console.print(f"[red]Invalid number for --last: {parts[i + 1]}[/red]")
                                break
                    else:
                        # Get history
                        history = tracker.get_history(last=last_n)
                        if not history:
                            console.print("[dim]No position history available yet[/dim]")
                        else:
                            from rich.table import Table

                            table = Table(title=f"Position History ({len(history)} entries)")
                            table.add_column("Time", style="cyan")
                            table.add_column("RA", justify="right")
                            table.add_column("Dec", justify="right")
                            table.add_column("Alt", justify="right")
                            table.add_column("Az", justify="right")

                            for entry in history:
                                timestamp = entry["timestamp"].strftime("%H:%M:%S")
                                ra = entry["ra_hours"]
                                dec = entry["dec_degrees"]
                                alt = entry["alt_degrees"]
                                az = entry["az_degrees"]

                                # Format RA as hours:minutes:seconds
                                ra_h = int(ra)
                                ra_m = int((ra - ra_h) * 60)
                                ra_s = int(((ra - ra_h) * 60 - ra_m) * 60)

                                # Format Dec as degrees:arcminutes:arcseconds
                                dec_sign = "+" if dec >= 0 else "-"
                                dec_abs = abs(dec)
                                dec_d = int(dec_abs)
                                dec_m = int((dec_abs - dec_d) * 60)
                                dec_s = int(((dec_abs - dec_d) * 60 - dec_m) * 60)

                                table.add_row(
                                    timestamp,
                                    f"{ra_h:02d}h{ra_m:02d}m{ra_s:02d}s",
                                    f"{dec_sign}{dec_d:02d}°{dec_m:02d}'{dec_s:02d}\"",
                                    f"{alt:.1f}°",
                                    f"{az:.1f}°",
                                )

                            console.print(table)

                elif subcmd == "clear":
                    tracker.clear_history()
                    console.print("[green]✓[/green] Position history cleared")

                elif subcmd == "stats":
                    stats = tracker.get_history_stats()
                    velocity = tracker.get_velocity()

                    if stats["count"] == 0:
                        console.print("[dim]No position history available yet[/dim]")
                    else:
                        console.print("\n[bold]Position Tracking Statistics:[/bold]")
                        console.print(f"  Total entries: [cyan]{stats['count']}[/cyan]")
                        if stats["count"] >= 2:
                            duration_min = stats["duration_seconds"] / 60
                            console.print(f"  Duration: [cyan]{duration_min:.1f}[/cyan] minutes")
                            console.print(
                                f"  First recorded: [dim]{stats['first_timestamp'].strftime('%H:%M:%S')}[/dim]"
                            )
                            console.print(f"  Last recorded: [dim]{stats['last_timestamp'].strftime('%H:%M:%S')}[/dim]")
                            console.print(
                                f"  Total RA drift: [yellow]{stats['total_ra_drift_arcsec']:.1f}[/yellow] arcsec"
                            )
                            console.print(
                                f"  Total Dec drift: [yellow]{stats['total_dec_drift_arcsec']:.1f}[/yellow] arcsec"
                            )

                        if velocity:
                            console.print("\n[bold]Current Velocity:[/bold]")
                            console.print(f"  Total: [cyan]{velocity.get('total', 0):.3f}[/cyan] °/s")
                            console.print(f"  RA: [dim]{velocity.get('ra', 0):.3f} hours/s[/dim]")
                            console.print(f"  Dec: [dim]{velocity.get('dec', 0):.3f} °/s[/dim]")
                            console.print(f"  Alt: [dim]{velocity.get('alt', 0):.3f} °/s[/dim]")
                            console.print(f"  Az: [dim]{velocity.get('az', 0):.3f} °/s[/dim]")
                            if tracker.is_slewing:
                                console.print("  Status: [yellow]Slewing[/yellow]")
                            else:
                                console.print("  Status: [green]Tracking[/green]")

                        console.print()

                elif subcmd == "export":
                    if len(parts) < 3:
                        console.print("[yellow]Usage: tracking export <filename> [--format csv|json][/yellow]")
                        console.print("[dim]Default format is CSV[/dim]")
                    else:
                        filename = parts[2]
                        export_format = "csv"

                        # Parse optional format argument
                        for i, part in enumerate(parts):
                            if part == "--format" and i + 1 < len(parts):
                                export_format = parts[i + 1]

                        success, message = tracker.export_history(filename, export_format)
                        if success:
                            console.print(f"[green]✓[/green] {message}")
                        else:
                            console.print(f"[red]✗[/red] {message}")

                elif subcmd == "alert-threshold":
                    if len(parts) < 3:
                        console.print(f"[yellow]Current alert threshold: {tracker.get_alert_threshold()}°/s[/yellow]")
                        console.print("[dim]Usage: tracking alert-threshold <degrees_per_sec>[/dim]")
                        console.print("[dim]Valid range: 0.1 to 20.0 degrees/sec[/dim]")
                        console.print("[dim]Alerts trigger when unexpected movement exceeds this speed[/dim]")
                    else:
                        try:
                            threshold = float(parts[2])
                            if tracker.set_alert_threshold(threshold):
                                console.print(f"[green]✓[/green] Alert threshold set to {threshold}°/s")
                            else:
                                console.print("[red]Invalid threshold. Must be between 0.1 and 20.0 degrees/sec[/red]")
                        except ValueError:
                            console.print(f"[red]Invalid number: {parts[2]}[/red]")

                elif subcmd == "chart":
                    if len(parts) < 3:
                        console.print("[yellow]Usage: tracking chart on|off[/yellow]")
                        console.print("[dim]Toggle ASCII star chart visualization in status bar[/dim]")
                    else:
                        mode = parts[2].lower()
                        if mode == "on":
                            tracker.set_chart_enabled(True)
                            console.print("[green]✓[/green] ASCII star chart enabled")
                            console.print("[dim]Compass direction and altitude bar will appear in status bar[/dim]")
                        elif mode == "off":
                            tracker.set_chart_enabled(False)
                            console.print("[green]✓[/green] ASCII star chart disabled")
                        else:
                            console.print(f"[red]Invalid option: {mode}. Use 'on' or 'off'[/red]")

                else:
                    console.print(f"[red]Unknown tracking command: {subcmd}[/red]")
                    console.print(
                        "[dim]Available: start, stop, status, interval, history, clear, stats, export, alert-threshold, chart[/dim]"
                    )

                continue

            # Parse command with proper shell-like splitting (handles quotes)
            try:
                args = shlex.split(text)
            except ValueError as e:
                console.print(f"[red]Error parsing command: {e}[/red]")
                continue

            if not args:
                continue

            # Check if user typed just a command group name without subcommand
            # Provide helpful guidance
            command_groups_needing_subcommands = {
                "catalog": "Try: catalog list, catalog search, catalog info, catalog catalogs",
                "optics": "Try: optics config, optics show",
                "ephemeris": "Try: ephemeris download, ephemeris list, ephemeris verify, ephemeris sets",
                "position": "Try: position get",
                "goto": "Try: goto object, goto ra-dec, goto alt-az",
                "move": "Try: move fixed, move stop",
                "track": "Try: track get, track set",
                "align": "Try: align sync",
                "location": "Try: location show, location set, location geocode",
                "time": "Try: time get, time set",
                "data": "Try: data sources, data import, data stats",
            }

            if len(args) == 1 and args[0] in command_groups_needing_subcommands:
                console.print(f"[yellow]'{args[0]}' requires a subcommand.[/yellow]")
                console.print(f"[dim]{command_groups_needing_subcommands[args[0]]}[/dim]")
                console.print(f"[dim]Or use: {args[0]} --help[/dim]")
                continue

            # Execute command through typer
            old_argv = sys.argv
            command_success = False
            try:
                # Construct argv as if called from command line
                sys.argv = ["nexstar", *args]

                # Call the app without exiting on error
                app(standalone_mode=False)
                command_success = True

            except SystemExit as e:
                # Typer may raise SystemExit on success (exit code 0) or errors
                if e.code in (0, None):
                    command_success = True
                else:
                    console.print(f"[yellow]Command exited with code: {e.code}[/yellow]")

            except typer.Exit as e:
                # Typer's Exit exception
                if e.exit_code in (0, None):
                    command_success = True
                else:
                    console.print(f"[yellow]Command exited with code: {e.exit_code}[/yellow]")

            except typer.Abort:
                console.print("[yellow]Command aborted[/yellow]")

            except Exception as e:
                console.print(f"[red]Error: {e}[/red]")
                if state.get("verbose"):
                    import traceback

                    console.print(f"[dim]{traceback.format_exc()}[/dim]")

            finally:
                # Restore original argv
                sys.argv = old_argv

                # Auto-start tracking after successful align command
                if command_success and args and args[0] == "align" and not tracker.enabled:
                    tracker.start()
                    console.print("\n[dim]→ Background position tracking started automatically[/dim]")
                    console.print("[dim]  Position updates will appear in the status bar[/dim]")
                    console.print("[dim]  Use 'tracking stop' to disable[/dim]\n")

        except KeyboardInterrupt:
            # Ctrl+C pressed - just show new prompt
            console.print()
            continue
>>>>>>> 02b55a2a

    # Create status cache
    status_cache = create_status_cache()

    # Create and run the Textual shell app
    shell_app = ShellApp(app, status_cache)
    shell_app.run()


if __name__ == "__main__":
    app()<|MERGE_RESOLUTION|>--- conflicted
+++ resolved
@@ -550,599 +550,7 @@
         - Type 'exit' or 'quit' to leave shell
         - Type 'help' to see available commands
     """
-<<<<<<< HEAD
     from celestron_nexstar.cli.shell_app import ShellApp, create_status_cache
-=======
-    import shlex
-    import sys
-
-    from prompt_toolkit import PromptSession
-    from prompt_toolkit.completion import NestedCompleter
-    from prompt_toolkit.filters import Condition
-    from prompt_toolkit.formatted_text import HTML
-    from prompt_toolkit.history import InMemoryHistory
-    from prompt_toolkit.key_binding import KeyBindings
-    from prompt_toolkit.key_binding.key_processor import KeyPressEvent
-    from prompt_toolkit.styles import Style
-
-    from celestron_nexstar.api.telescope.movement import MovementController
-    from celestron_nexstar.api.telescope.tracking import PositionTracker
-    from celestron_nexstar.cli.tutorial import TutorialSystem
-
-    # Helper function to get port with correct type
-    def get_port() -> str | None:
-        """Get port from state, ensuring correct type."""
-        port = state.get("port")
-        return port if isinstance(port, str) else None
-
-    # Background position tracking state
-    # Instantiate the tracker with a function to get the port
-    tracker = PositionTracker(get_port)
-
-    # Interactive movement control state
-    # Instantiate the movement controller with a function to get the port
-    movement = MovementController(get_port)
-
-    # Tutorial system
-    tutorial_system = TutorialSystem(console)
-
-    def build_completions() -> dict[str, dict[str, None] | None]:
-        """Build nested completion dictionary from registered commands."""
-        completions: dict[str, dict[str, None] | None] = {}
-
-        # Add top-level commands
-        for cmd in app.registered_commands:
-            if cmd.name:
-                completions[cmd.name] = None
-
-        # Add command groups with their subcommands
-        for group in app.registered_groups:
-            if group.typer_instance and group.name:
-                subcommands: dict[str, None] = {}
-                for subcmd in group.typer_instance.registered_commands:
-                    # Get command name: use explicit name or derive from callback function
-                    cmd_name = subcmd.name
-                    if not cmd_name and subcmd.callback:
-                        # Derive name from function name (like Typer does)
-                        cmd_name = subcmd.callback.__name__.replace("_", "-")
-
-                    if cmd_name:
-                        subcommands[cmd_name] = None
-
-                if subcommands:
-                    completions[group.name] = subcommands
-
-        # Add shell-specific commands
-        completions["exit"] = None
-        completions["quit"] = None
-        completions["help"] = None
-        completions["clear"] = None
-        completions["tutorial"] = {
-            "all": None,
-            "demo": None,
-        }
-        completions["tracking"] = {
-            "start": None,
-            "stop": None,
-            "status": None,
-            "interval": None,
-            "history": None,
-            "clear": None,
-            "stats": None,
-            "export": None,
-            "alert-threshold": None,
-            "chart": None,
-        }
-
-        return completions
-
-    def bottom_toolbar() -> HTML:
-        """Generate bottom toolbar with position tracking and movement status."""
-        parts = []
-
-        # Position tracking
-        status = tracker.get_status_text()
-        if status:
-            parts.append(f'<b><style bg="ansiblue" fg="ansiwhite"> Position: {status} </style></b>')
-
-        # Movement control status
-        if movement.moving:
-            direction = movement.active_direction or ""
-            arrow = {"up": "↑", "down": "↓", "left": "←", "right": "→"}.get(direction, "?")
-            parts.append(
-                f'<b><style bg="ansired" fg="ansiwhite"> Moving {arrow} Speed:{movement.slew_rate}/9 </style></b>'
-            )
-        else:
-            parts.append(
-                f'<b><style bg="ansigreen" fg="ansiblack"> ▣ Speed:{movement.slew_rate}/9 (arrows=move +/-=speed ESC=stop ^P/^N=history) </style></b>'
-            )
-
-        return HTML(" ".join(parts))
-
-    # Key bindings for interactive movement control
-    kb = KeyBindings()
-
-    # Define filter: only activate speed/movement keys when input buffer is empty
-    @Condition
-    def buffer_is_empty() -> bool:
-        from prompt_toolkit.application import get_app
-
-        try:
-            app = get_app()
-            return len(app.current_buffer.text) == 0
-        except Exception:
-            return False
-
-    # Arrow keys move telescope (only when not typing)
-    @kb.add("up", filter=buffer_is_empty)
-    def _(event: KeyPressEvent) -> None:
-        """Move telescope up when up arrow is pressed (only when not typing)."""
-        movement.start_move("up")
-
-    @kb.add("down", filter=buffer_is_empty)
-    def _(event: KeyPressEvent) -> None:
-        """Move telescope down when down arrow is pressed (only when not typing)."""
-        movement.start_move("down")
-
-    @kb.add("left", filter=buffer_is_empty)
-    def _(event: KeyPressEvent) -> None:
-        """Move telescope left when left arrow is pressed (only when not typing)."""
-        movement.start_move("left")
-
-    @kb.add("right", filter=buffer_is_empty)
-    def _(event: KeyPressEvent) -> None:
-        """Move telescope right when right arrow is pressed (only when not typing)."""
-        movement.start_move("right")
-
-    # Speed adjustment (only when not typing to avoid interfering with -- arguments)
-    @kb.add("+", filter=buffer_is_empty)
-    @kb.add("=", filter=buffer_is_empty)  # Also works without shift
-    def _(event: KeyPressEvent) -> None:
-        """Increase slew rate (only when not typing)."""
-        movement.increase_rate()
-
-    @kb.add("-", filter=buffer_is_empty)
-    def _(event: KeyPressEvent) -> None:
-        """Decrease slew rate (only when not typing)."""
-        movement.decrease_rate()
-        movement.decrease_rate()
-
-    # Command history navigation using Ctrl+P (previous) and Ctrl+N (next)
-    @kb.add("c-p")
-    def _(event: KeyPressEvent) -> None:
-        """Navigate to previous command in history (Ctrl+P)."""
-        event.current_buffer.history_backward()
-
-    @kb.add("c-n")
-    def _(event: KeyPressEvent) -> None:
-        """Navigate to next command in history (Ctrl+N)."""
-        event.current_buffer.history_forward()
-
-    # ESC always stops movement (works anytime)
-    @kb.add("escape")
-    def _(event: KeyPressEvent) -> None:
-        """Stop telescope movement when ESC is pressed."""
-        movement.stop_move()
-
-    # Custom style for prompt
-    style = Style.from_dict(
-        {
-            "prompt": "ansicyan bold",
-        }
-    )
-
-    # Create session with history and completion
-    session: PromptSession[str] = PromptSession(
-        history=InMemoryHistory(),
-        completer=NestedCompleter.from_nested_dict(build_completions()),
-        key_bindings=kb,
-        style=style,
-        enable_history_search=True,
-        bottom_toolbar=bottom_toolbar,
-        refresh_interval=0.5,  # Refresh toolbar every 0.5 seconds
-    )
-
-    # Welcome message
-    console.print("\n[bold green]╔═══════════════════════════════════════════════════╗[/bold green]")
-    console.print(
-        "[bold green]║[/bold green]   [bold cyan]NexStar Interactive Shell[/bold cyan]                   [bold green]║[/bold green]"
-    )
-    console.print("[bold green]╚═══════════════════════════════════════════════════╝[/bold green]\n")
-    console.print("[bold]Quick Start:[/bold]")
-    console.print("  • Type [cyan]'tutorial'[/cyan] for an interactive guided tour")
-    console.print("  • Type [cyan]'help'[/cyan] to see all available commands")
-    console.print(
-        "  • Press [cyan]arrow keys[/cyan] to move telescope | [cyan]+/-[/cyan]: speed | [cyan]ESC[/cyan]: stop"
-    )
-    console.print("  • Press [cyan]Ctrl+P/Ctrl+N[/cyan] for command history (previous/next)")
-    console.print("  • Type [cyan]'exit'[/cyan] to quit\n")
-
-    # Command loop
-    while True:
-        try:
-            # Get input from user
-            text = session.prompt([("class:prompt", "nexstar> ")])
-
-            # Skip empty input
-            if not text.strip():
-                continue
-
-            # Handle shell-specific commands
-            cmd_lower = text.strip().lower()
-
-            if cmd_lower in ["exit", "quit"]:
-                movement.stop_move()  # Stop any active movement
-                tracker.stop()
-                console.print("\n[bold]Goodbye![/bold]\n")
-                break
-
-            if cmd_lower == "clear":
-                console.clear()
-                continue
-
-            if cmd_lower == "tutorial" or text.strip().startswith("tutorial "):
-                parts = text.strip().split()
-                if len(parts) == 1:
-                    # Show tutorial menu
-                    tutorial_system.start()
-                elif parts[1] == "all":
-                    # Run all lessons
-                    tutorial_system.run_all_lessons()
-                elif parts[1] == "demo":
-                    # Run only demo lessons
-                    tutorial_system.run_all_lessons(demo_only=True)
-                elif parts[1].isdigit():
-                    # Run specific lesson (1-indexed)
-                    lesson_num = int(parts[1])
-                    if 1 <= lesson_num <= len(tutorial_system.lessons):
-                        tutorial_system.run_lesson(lesson_num - 1)
-                    else:
-                        console.print(f"[red]Invalid lesson number. Choose 1-{len(tutorial_system.lessons)}[/red]")
-                else:
-                    console.print("[red]Usage: tutorial [all|demo|<lesson_number>][/red]")
-                continue
-
-            if cmd_lower == "help":
-                console.print("\n[bold]Available command groups:[/bold]")
-                console.print("  [cyan]connect[/cyan]    - Connection commands")
-                console.print("  [cyan]position[/cyan]   - Position query commands")
-                console.print("  [cyan]goto[/cyan]       - Slew (goto) commands")
-                console.print("  [cyan]move[/cyan]       - Manual movement commands")
-                console.print("  [cyan]track[/cyan]      - Tracking control commands")
-                console.print("  [cyan]align[/cyan]      - Alignment commands")
-                console.print("  [cyan]location[/cyan]   - Observer location commands")
-                console.print("  [cyan]time[/cyan]       - Time and date commands")
-                console.print("  [cyan]catalog[/cyan]    - Celestial object catalogs")
-                console.print("  [cyan]data[/cyan]       - Data import and management")
-                console.print("  [cyan]optics[/cyan]     - Telescope and eyepiece configuration")
-                console.print("  [cyan]ephemeris[/cyan]  - Ephemeris file management")
-                console.print("\n[bold]Shell-specific commands:[/bold]")
-                console.print(
-                    "  [cyan]tracking start[/cyan]                            - Start background position tracking"
-                )
-                console.print(
-                    "  [cyan]tracking stop[/cyan]                             - Stop background position tracking"
-                )
-                console.print("  [cyan]tracking status[/cyan]                           - Show tracking status")
-                console.print(
-                    "  [cyan]tracking interval <sec>[/cyan]                   - Set update interval (0.5-30.0s)"
-                )
-                console.print("  [cyan]tracking history [--last N][/cyan]              - Show position history")
-                console.print("  [cyan]tracking clear[/cyan]                            - Clear position history")
-                console.print("  [cyan]tracking stats[/cyan]                            - Show tracking statistics")
-                console.print("  [cyan]tracking export <file> [--format][/cyan]    - Export history (csv/json)")
-                console.print("  [cyan]tracking alert-threshold <deg/s>[/cyan]     - Set collision alert threshold")
-                console.print(
-                    "  [cyan]tracking chart on|off[/cyan]                - Toggle ASCII star chart visualization"
-                )
-                console.print("\n[bold]Interactive Movement Control:[/bold]")
-                console.print("  [cyan]Arrow Keys (↑↓←→)[/cyan]   - Move telescope in any direction")
-                console.print("  [cyan]+ / -[/cyan]              - Increase/decrease slew speed (0-9)")
-                console.print("  [cyan]ESC[/cyan]                - Stop all movement")
-                console.print(
-                    "  [dim]Current speed displayed in status bar (green when stopped, red when moving)[/dim]"
-                )
-                console.print("\n[bold]Command History:[/bold]")
-                console.print("  [cyan]Ctrl+P[/cyan]             - Previous command in history")
-                console.print("  [cyan]Ctrl+N[/cyan]             - Next command in history")
-                console.print("\n[bold]Data Import Commands:[/bold]")
-                console.print("  [cyan]data sources[/cyan]                    - List available catalog data sources")
-                console.print(
-                    "  [cyan]data import <source>[/cyan]            - Import catalog data (e.g., data import openngc)"
-                )
-                console.print("  [cyan]data import <source> -m <mag>[/cyan]   - Import with custom magnitude limit")
-                console.print("  [cyan]data stats[/cyan]                      - Show database statistics")
-                console.print("\n[bold]Tutorial System:[/bold]")
-                console.print("  [cyan]tutorial[/cyan]           - Show interactive tutorial menu")
-                console.print("  [cyan]tutorial <number>[/cyan]  - Run specific lesson (e.g., tutorial 1)")
-                console.print("  [cyan]tutorial demo[/cyan]      - Run demo lessons (no telescope needed)")
-                console.print("  [cyan]tutorial all[/cyan]       - Run all lessons in sequence")
-                console.print("\n[dim]Use '<command> --help' for detailed help on each command[/dim]")
-                console.print("[dim]New users: Type 'tutorial' to learn the shell interactively![/dim]\n")
-                continue
-
-            # Handle tracking commands
-            if text.strip().startswith("tracking "):
-                parts = text.strip().split()
-                subcmd = parts[1] if len(parts) > 1 else ""
-
-                if subcmd == "start":
-                    if not state.get("port"):
-                        console.print(
-                            "[yellow]Warning: No telescope port configured. Use --port or set NEXSTAR_PORT[/yellow]"
-                        )
-                        console.print("[dim]Tracking will start once a connection is available[/dim]")
-                    tracker.start()
-                    console.print("[green]✓[/green] Background position tracking started")
-                    console.print("[dim]Position updates will appear in the status bar at the bottom[/dim]")
-
-                elif subcmd == "stop":
-                    tracker.stop()
-                    console.print("[green]✓[/green] Background position tracking stopped")
-
-                elif subcmd == "status":
-                    if tracker.enabled:
-                        status = tracker.get_status_text()
-                        if status:
-                            console.print(f"[green]●[/green] Tracking active: {status}")
-                        else:
-                            console.print("[yellow]○[/yellow] Tracking enabled but no data yet")
-                    else:
-                        console.print("[dim]○[/dim] Tracking disabled")
-                    console.print(f"[dim]Update interval: {tracker.get_interval()}s[/dim]")
-
-                elif subcmd == "interval":
-                    if len(parts) < 3:
-                        console.print(f"[yellow]Current update interval: {tracker.get_interval()}s[/yellow]")
-                        console.print("[dim]Usage: tracking interval <seconds>[/dim]")
-                        console.print("[dim]Valid range: 0.5 to 30.0 seconds[/dim]")
-                    else:
-                        try:
-                            interval = float(parts[2])
-                            if tracker.set_interval(interval):
-                                console.print(f"[green]✓[/green] Update interval set to {interval}s")
-                            else:
-                                console.print("[red]Invalid interval. Must be between 0.5 and 30.0 seconds[/red]")
-                        except ValueError:
-                            console.print(f"[red]Invalid number: {parts[2]}[/red]")
-
-                elif subcmd == "history":
-                    # Parse optional arguments
-                    last_n = None
-                    for i, part in enumerate(parts):
-                        if part == "--last" and i + 1 < len(parts):
-                            try:
-                                last_n = int(parts[i + 1])
-                            except ValueError:
-                                console.print(f"[red]Invalid number for --last: {parts[i + 1]}[/red]")
-                                break
-                    else:
-                        # Get history
-                        history = tracker.get_history(last=last_n)
-                        if not history:
-                            console.print("[dim]No position history available yet[/dim]")
-                        else:
-                            from rich.table import Table
-
-                            table = Table(title=f"Position History ({len(history)} entries)")
-                            table.add_column("Time", style="cyan")
-                            table.add_column("RA", justify="right")
-                            table.add_column("Dec", justify="right")
-                            table.add_column("Alt", justify="right")
-                            table.add_column("Az", justify="right")
-
-                            for entry in history:
-                                timestamp = entry["timestamp"].strftime("%H:%M:%S")
-                                ra = entry["ra_hours"]
-                                dec = entry["dec_degrees"]
-                                alt = entry["alt_degrees"]
-                                az = entry["az_degrees"]
-
-                                # Format RA as hours:minutes:seconds
-                                ra_h = int(ra)
-                                ra_m = int((ra - ra_h) * 60)
-                                ra_s = int(((ra - ra_h) * 60 - ra_m) * 60)
-
-                                # Format Dec as degrees:arcminutes:arcseconds
-                                dec_sign = "+" if dec >= 0 else "-"
-                                dec_abs = abs(dec)
-                                dec_d = int(dec_abs)
-                                dec_m = int((dec_abs - dec_d) * 60)
-                                dec_s = int(((dec_abs - dec_d) * 60 - dec_m) * 60)
-
-                                table.add_row(
-                                    timestamp,
-                                    f"{ra_h:02d}h{ra_m:02d}m{ra_s:02d}s",
-                                    f"{dec_sign}{dec_d:02d}°{dec_m:02d}'{dec_s:02d}\"",
-                                    f"{alt:.1f}°",
-                                    f"{az:.1f}°",
-                                )
-
-                            console.print(table)
-
-                elif subcmd == "clear":
-                    tracker.clear_history()
-                    console.print("[green]✓[/green] Position history cleared")
-
-                elif subcmd == "stats":
-                    stats = tracker.get_history_stats()
-                    velocity = tracker.get_velocity()
-
-                    if stats["count"] == 0:
-                        console.print("[dim]No position history available yet[/dim]")
-                    else:
-                        console.print("\n[bold]Position Tracking Statistics:[/bold]")
-                        console.print(f"  Total entries: [cyan]{stats['count']}[/cyan]")
-                        if stats["count"] >= 2:
-                            duration_min = stats["duration_seconds"] / 60
-                            console.print(f"  Duration: [cyan]{duration_min:.1f}[/cyan] minutes")
-                            console.print(
-                                f"  First recorded: [dim]{stats['first_timestamp'].strftime('%H:%M:%S')}[/dim]"
-                            )
-                            console.print(f"  Last recorded: [dim]{stats['last_timestamp'].strftime('%H:%M:%S')}[/dim]")
-                            console.print(
-                                f"  Total RA drift: [yellow]{stats['total_ra_drift_arcsec']:.1f}[/yellow] arcsec"
-                            )
-                            console.print(
-                                f"  Total Dec drift: [yellow]{stats['total_dec_drift_arcsec']:.1f}[/yellow] arcsec"
-                            )
-
-                        if velocity:
-                            console.print("\n[bold]Current Velocity:[/bold]")
-                            console.print(f"  Total: [cyan]{velocity.get('total', 0):.3f}[/cyan] °/s")
-                            console.print(f"  RA: [dim]{velocity.get('ra', 0):.3f} hours/s[/dim]")
-                            console.print(f"  Dec: [dim]{velocity.get('dec', 0):.3f} °/s[/dim]")
-                            console.print(f"  Alt: [dim]{velocity.get('alt', 0):.3f} °/s[/dim]")
-                            console.print(f"  Az: [dim]{velocity.get('az', 0):.3f} °/s[/dim]")
-                            if tracker.is_slewing:
-                                console.print("  Status: [yellow]Slewing[/yellow]")
-                            else:
-                                console.print("  Status: [green]Tracking[/green]")
-
-                        console.print()
-
-                elif subcmd == "export":
-                    if len(parts) < 3:
-                        console.print("[yellow]Usage: tracking export <filename> [--format csv|json][/yellow]")
-                        console.print("[dim]Default format is CSV[/dim]")
-                    else:
-                        filename = parts[2]
-                        export_format = "csv"
-
-                        # Parse optional format argument
-                        for i, part in enumerate(parts):
-                            if part == "--format" and i + 1 < len(parts):
-                                export_format = parts[i + 1]
-
-                        success, message = tracker.export_history(filename, export_format)
-                        if success:
-                            console.print(f"[green]✓[/green] {message}")
-                        else:
-                            console.print(f"[red]✗[/red] {message}")
-
-                elif subcmd == "alert-threshold":
-                    if len(parts) < 3:
-                        console.print(f"[yellow]Current alert threshold: {tracker.get_alert_threshold()}°/s[/yellow]")
-                        console.print("[dim]Usage: tracking alert-threshold <degrees_per_sec>[/dim]")
-                        console.print("[dim]Valid range: 0.1 to 20.0 degrees/sec[/dim]")
-                        console.print("[dim]Alerts trigger when unexpected movement exceeds this speed[/dim]")
-                    else:
-                        try:
-                            threshold = float(parts[2])
-                            if tracker.set_alert_threshold(threshold):
-                                console.print(f"[green]✓[/green] Alert threshold set to {threshold}°/s")
-                            else:
-                                console.print("[red]Invalid threshold. Must be between 0.1 and 20.0 degrees/sec[/red]")
-                        except ValueError:
-                            console.print(f"[red]Invalid number: {parts[2]}[/red]")
-
-                elif subcmd == "chart":
-                    if len(parts) < 3:
-                        console.print("[yellow]Usage: tracking chart on|off[/yellow]")
-                        console.print("[dim]Toggle ASCII star chart visualization in status bar[/dim]")
-                    else:
-                        mode = parts[2].lower()
-                        if mode == "on":
-                            tracker.set_chart_enabled(True)
-                            console.print("[green]✓[/green] ASCII star chart enabled")
-                            console.print("[dim]Compass direction and altitude bar will appear in status bar[/dim]")
-                        elif mode == "off":
-                            tracker.set_chart_enabled(False)
-                            console.print("[green]✓[/green] ASCII star chart disabled")
-                        else:
-                            console.print(f"[red]Invalid option: {mode}. Use 'on' or 'off'[/red]")
-
-                else:
-                    console.print(f"[red]Unknown tracking command: {subcmd}[/red]")
-                    console.print(
-                        "[dim]Available: start, stop, status, interval, history, clear, stats, export, alert-threshold, chart[/dim]"
-                    )
-
-                continue
-
-            # Parse command with proper shell-like splitting (handles quotes)
-            try:
-                args = shlex.split(text)
-            except ValueError as e:
-                console.print(f"[red]Error parsing command: {e}[/red]")
-                continue
-
-            if not args:
-                continue
-
-            # Check if user typed just a command group name without subcommand
-            # Provide helpful guidance
-            command_groups_needing_subcommands = {
-                "catalog": "Try: catalog list, catalog search, catalog info, catalog catalogs",
-                "optics": "Try: optics config, optics show",
-                "ephemeris": "Try: ephemeris download, ephemeris list, ephemeris verify, ephemeris sets",
-                "position": "Try: position get",
-                "goto": "Try: goto object, goto ra-dec, goto alt-az",
-                "move": "Try: move fixed, move stop",
-                "track": "Try: track get, track set",
-                "align": "Try: align sync",
-                "location": "Try: location show, location set, location geocode",
-                "time": "Try: time get, time set",
-                "data": "Try: data sources, data import, data stats",
-            }
-
-            if len(args) == 1 and args[0] in command_groups_needing_subcommands:
-                console.print(f"[yellow]'{args[0]}' requires a subcommand.[/yellow]")
-                console.print(f"[dim]{command_groups_needing_subcommands[args[0]]}[/dim]")
-                console.print(f"[dim]Or use: {args[0]} --help[/dim]")
-                continue
-
-            # Execute command through typer
-            old_argv = sys.argv
-            command_success = False
-            try:
-                # Construct argv as if called from command line
-                sys.argv = ["nexstar", *args]
-
-                # Call the app without exiting on error
-                app(standalone_mode=False)
-                command_success = True
-
-            except SystemExit as e:
-                # Typer may raise SystemExit on success (exit code 0) or errors
-                if e.code in (0, None):
-                    command_success = True
-                else:
-                    console.print(f"[yellow]Command exited with code: {e.code}[/yellow]")
-
-            except typer.Exit as e:
-                # Typer's Exit exception
-                if e.exit_code in (0, None):
-                    command_success = True
-                else:
-                    console.print(f"[yellow]Command exited with code: {e.exit_code}[/yellow]")
-
-            except typer.Abort:
-                console.print("[yellow]Command aborted[/yellow]")
-
-            except Exception as e:
-                console.print(f"[red]Error: {e}[/red]")
-                if state.get("verbose"):
-                    import traceback
-
-                    console.print(f"[dim]{traceback.format_exc()}[/dim]")
-
-            finally:
-                # Restore original argv
-                sys.argv = old_argv
-
-                # Auto-start tracking after successful align command
-                if command_success and args and args[0] == "align" and not tracker.enabled:
-                    tracker.start()
-                    console.print("\n[dim]→ Background position tracking started automatically[/dim]")
-                    console.print("[dim]  Position updates will appear in the status bar[/dim]")
-                    console.print("[dim]  Use 'tracking stop' to disable[/dim]\n")
-
-        except KeyboardInterrupt:
-            # Ctrl+C pressed - just show new prompt
-            console.print()
-            continue
->>>>>>> 02b55a2a
 
     # Create status cache
     status_cache = create_status_cache()
