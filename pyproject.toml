--- conflicted
+++ resolved
@@ -34,13 +34,9 @@
     "skyfield>=1.49",
     "astropy>=6.0.0",
     "geopy>=2.4.0",
-<<<<<<< HEAD
-    "textual>=0.80.0",
-=======
     "geopandas>=0.14.0",
     "shapely>=2.0.0",
-    "prompt-toolkit>=3.0.0",
->>>>>>> 02b55a2a
+    "textual>=0.80.0",
     "sqlalchemy>=2.0.0",
     "greenlet>=3.0.0", # Required for SQLAlchemy async operations (run_sync, etc.)
     "aiosqlite>=0.20.0",
